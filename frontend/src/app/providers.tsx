--- conflicted
+++ resolved
@@ -4,12 +4,7 @@
 import { useState, createContext, useEffect } from 'react';
 import { AuthProvider } from '@/components/AuthProvider';
 import { ReactQueryProvider } from '@/providers/react-query-provider';
-<<<<<<< HEAD
-import { dehydrate, QueryClient, QueryClientProvider } from '@tanstack/react-query';
-import { initializeCacheSystem } from '@/lib/cache-init';
-=======
 import { dehydrate, QueryClient } from '@tanstack/react-query';
->>>>>>> b1582abb
 
 export interface ParsedTag {
   tagName: string;
@@ -42,46 +37,16 @@
 export function Providers({ children }: { children: React.ReactNode }) {
   // Shared state for tool calls across the app
   const [toolCalls, setToolCalls] = useState<ParsedTag[]>([]);
-<<<<<<< HEAD
-  const queryClient = new QueryClient({
-    defaultOptions: {
-      queries: {
-        refetchOnWindowFocus: false,
-      },
-    },
-  });
-  const dehydratedState = dehydrate(queryClient);
-
-  // Initialize the file caching system when the app starts
-  useEffect(() => {
-    // Start the cache maintenance system
-    const { stopCacheSystem } = initializeCacheSystem();
-
-    // Clean up when the component unmounts
-    return () => {
-      stopCacheSystem();
-    };
-  }, []);
-=======
   const queryClient = new QueryClient();
   const dehydratedState = dehydrate(queryClient);
->>>>>>> b1582abb
 
   return (
     <AuthProvider>
       <ToolCallsContext.Provider value={{ toolCalls, setToolCalls }}>
         <ThemeProvider attribute="class" defaultTheme="system" enableSystem>
-<<<<<<< HEAD
-          <QueryClientProvider client={queryClient}>
-            <ReactQueryProvider dehydratedState={dehydratedState}>
-              {children}
-            </ReactQueryProvider>
-          </QueryClientProvider>
-=======
           <ReactQueryProvider dehydratedState={dehydratedState}>
             {children}
           </ReactQueryProvider>
->>>>>>> b1582abb
         </ThemeProvider>
       </ToolCallsContext.Provider>
     </AuthProvider>
